--- conflicted
+++ resolved
@@ -176,18 +176,13 @@
     "CP_F_MPI_WRITE_TIME",        /* cumulative mpi-io write time */
     "CP_F_MAX_READ_TIME",
     "CP_F_MAX_WRITE_TIME",
-<<<<<<< HEAD
-    "CP_F_NC_READ_TIME",	/* cumulative time in pnetcdf reads */
-    "CP_F_NC_WRITE_TIME",	/* cumulative time in pnetcdf writes */
-    "CP_F_NUM_INDICES",
-=======
     "CP_F_FASTEST_RANK_TIME",
     "CP_F_SLOWEST_RANK_TIME",
     "CP_F_VARIANCE_RANK_TIME",
     "CP_F_VARIANCE_RANK_BYTES",
-
+    "CP_F_NC_READ_TIME",	/* cumulative time in pnetcdf reads */
+    "CP_F_NC_WRITE_TIME",	/* cumulative time in pnetcdf writes */
     "CP_F_NUM_INDICES"
->>>>>>> b7e1f5d3
 };
 
 /* function pointers so that we can switch functions depending on what file
