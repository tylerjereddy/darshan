--- conflicted
+++ resolved
@@ -30,34 +30,23 @@
 };
 #undef X
 
-<<<<<<< HEAD
 static int darshan_log_get_hdf5_file(darshan_fd fd, void* hdf5_buf);
-static int darshan_log_put_hdf5_file(darshan_fd fd, void* hdf5_buf);
-static void darshan_log_print_hdf5_file(void *file_rec,
-    char *file_name, char *mnt_pt, char *fs_type);
-static void darshan_log_agg_hdf5_files(void *rec, void *agg_rec, int init_flag);
-=======
-static int darshan_log_get_hdf5_file(darshan_fd fd, void* hdf5_buf,
-    darshan_record_id* rec_id);
 static int darshan_log_put_hdf5_file(darshan_fd fd, void* hdf5_buf, int ver);
 static void darshan_log_print_hdf5_file(void *file_rec,
     char *file_name, char *mnt_pt, char *fs_type, int ver);
 static void darshan_log_print_hdf5_description(void);
 static void darshan_log_print_hdf5_file_diff(void *file_rec1, char *file_name1,
     void *file_rec2, char *file_name2);
->>>>>>> b770409e
+static void darshan_log_agg_hdf5_files(void *rec, void *agg_rec, int init_flag);
 
 struct darshan_mod_logutil_funcs hdf5_logutils =
 {
     .log_get_record = &darshan_log_get_hdf5_file,
     .log_put_record = &darshan_log_put_hdf5_file,
     .log_print_record = &darshan_log_print_hdf5_file,
-<<<<<<< HEAD
+    .log_print_description = &darshan_log_print_hdf5_description,
+    .log_print_diff = &darshan_log_print_hdf5_file_diff,
     .log_agg_records = &darshan_log_agg_hdf5_files
-=======
-    .log_print_description = &darshan_log_print_hdf5_description,
-    .log_print_diff = &darshan_log_print_hdf5_file_diff
->>>>>>> b770409e
 };
 
 static int darshan_log_get_hdf5_file(darshan_fd fd, void* hdf5_buf)
@@ -129,10 +118,6 @@
     return;
 }
 
-<<<<<<< HEAD
-static void darshan_log_agg_hdf5_files(void *rec, void *agg_rec, int init_flag)
-{
-=======
 static void darshan_log_print_hdf5_description()
 {
     printf("\n# description of HDF5 counters:\n");
@@ -213,15 +198,15 @@
                 file2->fcounters[i], file_name2, "", "");
         }
     }
->>>>>>> b770409e
-
-    return;
-}
-
-<<<<<<< HEAD
-=======
-
->>>>>>> b770409e
+
+    return;
+}
+
+static void darshan_log_agg_hdf5_files(void *rec, void *agg_rec, int init_flag)
+{
+    return;
+}
+
 /*
  * Local variables:
  *  c-indent-level: 4
