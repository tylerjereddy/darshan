--- conflicted
+++ resolved
@@ -30,34 +30,23 @@
 };
 #undef X
 
-<<<<<<< HEAD
 static int darshan_log_get_posix_file(darshan_fd fd, void* posix_buf);
-static int darshan_log_put_posix_file(darshan_fd fd, void* posix_buf);
-static void darshan_log_print_posix_file(void *file_rec,
-    char *file_name, char *mnt_pt, char *fs_type);
-static void darshan_log_agg_posix_files(void *rec, void *agg_rec, int init_flag);
-=======
-static int darshan_log_get_posix_file(darshan_fd fd, void* posix_buf,
-    darshan_record_id* rec_id);
 static int darshan_log_put_posix_file(darshan_fd fd, void* posix_buf, int ver);
 static void darshan_log_print_posix_file(void *file_rec,
     char *file_name, char *mnt_pt, char *fs_type, int ver);
 static void darshan_log_print_posix_description(void);
->>>>>>> b770409e
 static void darshan_log_print_posix_file_diff(void *file_rec1, char *file_name1,
     void *file_rec2, char *file_name2);
+static void darshan_log_agg_posix_files(void *rec, void *agg_rec, int init_flag);
 
 struct darshan_mod_logutil_funcs posix_logutils =
 {
     .log_get_record = &darshan_log_get_posix_file,
     .log_put_record = &darshan_log_put_posix_file,
     .log_print_record = &darshan_log_print_posix_file,
-<<<<<<< HEAD
+    .log_print_description = &darshan_log_print_posix_description,
+    .log_print_diff = &darshan_log_print_posix_file_diff,
     .log_agg_records = &darshan_log_agg_posix_files,
-=======
-    .log_print_description = &darshan_log_print_posix_description,
->>>>>>> b770409e
-    .log_print_diff = &darshan_log_print_posix_file_diff
 };
 
 static int darshan_log_get_posix_file(darshan_fd fd, void* posix_buf)
@@ -124,6 +113,113 @@
             posix_file_rec->base_rec.rank, posix_file_rec->base_rec.id,
             posix_f_counter_names[i], posix_file_rec->fcounters[i],
             file_name, mnt_pt, fs_type);
+    }
+
+    return;
+}
+
+static void darshan_log_print_posix_description()
+{
+    printf("\n# description of POSIX counters:\n");
+    printf("#   POSIX_*: posix operation counts.\n");
+    printf("#   READS,WRITES,OPENS,SEEKS,STATS, and MMAPS are types of operations.\n");
+    printf("#   POSIX_MODE: mode that file was opened in.\n");
+    printf("#   POSIX_BYTES_*: total bytes read and written.\n");
+    printf("#   POSIX_MAX_BYTE_*: highest offset byte read and written.\n");
+    printf("#   POSIX_CONSEC_*: number of exactly adjacent reads and writes.\n");
+    printf("#   POSIX_SEQ_*: number of reads and writes from increasing offsets.\n");
+    printf("#   POSIX_RW_SWITCHES: number of times access alternated between read and write.\n");
+    printf("#   POSIX_*_ALIGNMENT: memory and file alignment.\n");
+    printf("#   POSIX_*_NOT_ALIGNED: number of reads and writes that were not aligned.\n");
+    printf("#   POSIX_MAX_*_TIME_SIZE: size of the slowest read and write operations.\n");
+    printf("#   POSIX_SIZE_*_*: histogram of read and write access sizes.\n");
+    printf("#   POSIX_STRIDE*_STRIDE: the four most common strides detected.\n");
+    printf("#   POSIX_STRIDE*_COUNT: count of the four most common strides.\n");
+    printf("#   POSIX_ACCESS*_ACCESS: the four most common access sizes.\n");
+    printf("#   POSIX_ACCESS*_COUNT: count of the four most common access sizes.\n");
+    printf("#   POSIX_*_RANK: rank of the processes that were the fastest and slowest at I/O (for shared files).\n");
+    printf("#   POSIX_*_RANK_BYTES: bytes transferred by the fastest and slowest ranks (for shared files).\n");
+    printf("#   POSIX_F_OPEN_TIMESTAMP: timestamp of first open.\n");
+    printf("#   POSIX_F_*_START_TIMESTAMP: timestamp of first read/write.\n");
+    printf("#   POSIX_F_*_END_TIMESTAMP: timestamp of last read/write.\n");
+    printf("#   POSIX_F_CLOSE_TIMESTAMP: timestamp of last close.\n");
+    printf("#   POSIX_F_READ/WRITE/META_TIME: cumulative time spent in read, write, or metadata operations.\n");
+    printf("#   POSIX_F_MAX_*_TIME: duration of the slowest read and write operations.\n");
+    printf("#   POSIX_F_*_RANK_TIME: fastest and slowest I/O time for a single rank (for shared files).\n");
+    printf("#   POSIX_F_VARIANCE_RANK_*: variance of total I/O time and bytes moved for all ranks (for shared files).\n");
+
+    DARSHAN_PRINT_HEADER();
+
+    return;
+}
+
+static void darshan_log_print_posix_file_diff(void *file_rec1, char *file_name1,
+    void *file_rec2, char *file_name2)
+{
+    struct darshan_posix_file *file1 = (struct darshan_posix_file *)file_rec1;
+    struct darshan_posix_file *file2 = (struct darshan_posix_file *)file_rec2;
+    int i;
+
+    /* NOTE: we assume that both input records are the same module format version */
+
+    for(i=0; i<POSIX_NUM_INDICES; i++)
+    {
+        if(!file2)
+        {
+            printf("- ");
+            DARSHAN_COUNTER_PRINT(darshan_module_names[DARSHAN_POSIX_MOD],
+                file1->base_rec.rank, file1->base_rec.id, posix_counter_names[i],
+                file1->counters[i], file_name1, "", "");
+
+        }
+        else if(!file1)
+        {
+            printf("+ ");
+            DARSHAN_COUNTER_PRINT(darshan_module_names[DARSHAN_POSIX_MOD],
+                file2->base_rec.rank, file2->base_rec.id, posix_counter_names[i],
+                file2->counters[i], file_name2, "", "");
+        }
+        else if(file1->counters[i] != file2->counters[i])
+        {
+            printf("- ");
+            DARSHAN_COUNTER_PRINT(darshan_module_names[DARSHAN_POSIX_MOD],
+                file1->base_rec.rank, file1->base_rec.id, posix_counter_names[i],
+                file1->counters[i], file_name1, "", "");
+            printf("+ ");
+            DARSHAN_COUNTER_PRINT(darshan_module_names[DARSHAN_POSIX_MOD],
+                file2->base_rec.rank, file2->base_rec.id, posix_counter_names[i],
+                file2->counters[i], file_name2, "", "");
+        }
+    }
+
+    for(i=0; i<POSIX_F_NUM_INDICES; i++)
+    {
+        if(!file2)
+        {
+            printf("- ");
+            DARSHAN_F_COUNTER_PRINT(darshan_module_names[DARSHAN_POSIX_MOD],
+                file1->base_rec.rank, file1->base_rec.id, posix_f_counter_names[i],
+                file1->fcounters[i], file_name1, "", "");
+
+        }
+        else if(!file1)
+        {
+            printf("+ ");
+            DARSHAN_F_COUNTER_PRINT(darshan_module_names[DARSHAN_POSIX_MOD],
+                file2->base_rec.rank, file2->base_rec.id, posix_f_counter_names[i],
+                file2->fcounters[i], file_name2, "", "");
+        }
+        else if(file1->fcounters[i] != file2->fcounters[i])
+        {
+            printf("- ");
+            DARSHAN_F_COUNTER_PRINT(darshan_module_names[DARSHAN_POSIX_MOD],
+                file1->base_rec.rank, file1->base_rec.id, posix_f_counter_names[i],
+                file1->fcounters[i], file_name1, "", "");
+            printf("+ ");
+            DARSHAN_F_COUNTER_PRINT(darshan_module_names[DARSHAN_POSIX_MOD],
+                file2->base_rec.rank, file2->base_rec.id, posix_f_counter_names[i],
+                file2->fcounters[i], file_name2, "", "");
+        }
     }
 
     return;
@@ -313,185 +409,6 @@
     return;
 }
 
-static void darshan_log_print_posix_file_diff(void *file_rec1, char *file_name1,
-    void *file_rec2, char *file_name2)
-{
-    struct darshan_posix_file *file1 = (struct darshan_posix_file *)file_rec1;
-    struct darshan_posix_file *file2 = (struct darshan_posix_file *)file_rec2;
-    int i;
-
-    /* NOTE: we assume that both input records are the same module format version */
-
-    for(i=0; i<POSIX_NUM_INDICES; i++)
-    {
-        if(!file2)
-        {
-            printf("- ");
-            DARSHAN_COUNTER_PRINT(darshan_module_names[DARSHAN_POSIX_MOD],
-                file1->base_rec.rank, file1->base_rec.id, posix_counter_names[i],
-                file1->counters[i], file_name1, "", "");
-
-        }
-        else if(!file1)
-        {
-            printf("+ ");
-            DARSHAN_COUNTER_PRINT(darshan_module_names[DARSHAN_POSIX_MOD],
-                file2->base_rec.rank, file2->base_rec.id, posix_counter_names[i],
-                file2->counters[i], file_name2, "", "");
-        }
-        else if(file1->counters[i] != file2->counters[i])
-        {
-            printf("- ");
-            DARSHAN_COUNTER_PRINT(darshan_module_names[DARSHAN_POSIX_MOD],
-                file1->base_rec.rank, file1->base_rec.id, posix_counter_names[i],
-                file1->counters[i], file_name1, "", "");
-            printf("+ ");
-            DARSHAN_COUNTER_PRINT(darshan_module_names[DARSHAN_POSIX_MOD],
-                file2->base_rec.rank, file2->base_rec.id, posix_counter_names[i],
-                file2->counters[i], file_name2, "", "");
-        }
-    }
-
-    for(i=0; i<POSIX_F_NUM_INDICES; i++)
-    {
-        if(!file2)
-        {
-            printf("- ");
-            DARSHAN_F_COUNTER_PRINT(darshan_module_names[DARSHAN_POSIX_MOD],
-                file1->base_rec.rank, file1->base_rec.id, posix_f_counter_names[i],
-                file1->fcounters[i], file_name1, "", "");
-
-        }
-        else if(!file1)
-        {
-            printf("+ ");
-            DARSHAN_F_COUNTER_PRINT(darshan_module_names[DARSHAN_POSIX_MOD],
-                file2->base_rec.rank, file2->base_rec.id, posix_f_counter_names[i],
-                file2->fcounters[i], file_name2, "", "");
-        }
-        else if(file1->fcounters[i] != file2->fcounters[i])
-        {
-            printf("- ");
-            DARSHAN_F_COUNTER_PRINT(darshan_module_names[DARSHAN_POSIX_MOD],
-                file1->base_rec.rank, file1->base_rec.id, posix_f_counter_names[i],
-                file1->fcounters[i], file_name1, "", "");
-            printf("+ ");
-            DARSHAN_F_COUNTER_PRINT(darshan_module_names[DARSHAN_POSIX_MOD],
-                file2->base_rec.rank, file2->base_rec.id, posix_f_counter_names[i],
-                file2->fcounters[i], file_name2, "", "");
-        }
-    }
-
-    return;
-}
-
-static void darshan_log_print_posix_description()
-{
-    printf("\n# description of POSIX counters:\n");
-    printf("#   POSIX_*: posix operation counts.\n");
-    printf("#   READS,WRITES,OPENS,SEEKS,STATS, and MMAPS are types of operations.\n");
-    printf("#   POSIX_MODE: mode that file was opened in.\n");
-    printf("#   POSIX_BYTES_*: total bytes read and written.\n");
-    printf("#   POSIX_MAX_BYTE_*: highest offset byte read and written.\n");
-    printf("#   POSIX_CONSEC_*: number of exactly adjacent reads and writes.\n");
-    printf("#   POSIX_SEQ_*: number of reads and writes from increasing offsets.\n");
-    printf("#   POSIX_RW_SWITCHES: number of times access alternated between read and write.\n");
-    printf("#   POSIX_*_ALIGNMENT: memory and file alignment.\n");
-    printf("#   POSIX_*_NOT_ALIGNED: number of reads and writes that were not aligned.\n");
-    printf("#   POSIX_MAX_*_TIME_SIZE: size of the slowest read and write operations.\n");
-    printf("#   POSIX_SIZE_*_*: histogram of read and write access sizes.\n");
-    printf("#   POSIX_STRIDE*_STRIDE: the four most common strides detected.\n");
-    printf("#   POSIX_STRIDE*_COUNT: count of the four most common strides.\n");
-    printf("#   POSIX_ACCESS*_ACCESS: the four most common access sizes.\n");
-    printf("#   POSIX_ACCESS*_COUNT: count of the four most common access sizes.\n");
-    printf("#   POSIX_*_RANK: rank of the processes that were the fastest and slowest at I/O (for shared files).\n");
-    printf("#   POSIX_*_RANK_BYTES: bytes transferred by the fastest and slowest ranks (for shared files).\n");
-    printf("#   POSIX_F_OPEN_TIMESTAMP: timestamp of first open.\n");
-    printf("#   POSIX_F_*_START_TIMESTAMP: timestamp of first read/write.\n");
-    printf("#   POSIX_F_*_END_TIMESTAMP: timestamp of last read/write.\n");
-    printf("#   POSIX_F_CLOSE_TIMESTAMP: timestamp of last close.\n");
-    printf("#   POSIX_F_READ/WRITE/META_TIME: cumulative time spent in read, write, or metadata operations.\n");
-    printf("#   POSIX_F_MAX_*_TIME: duration of the slowest read and write operations.\n");
-    printf("#   POSIX_F_*_RANK_TIME: fastest and slowest I/O time for a single rank (for shared files).\n");
-    printf("#   POSIX_F_VARIANCE_RANK_*: variance of total I/O time and bytes moved for all ranks (for shared files).\n");
-
-    DARSHAN_PRINT_HEADER();
-
-    return;
-}
-
-static void darshan_log_print_posix_file_diff(void *file_rec1, char *file_name1,
-    void *file_rec2, char *file_name2)
-{
-    struct darshan_posix_file *file1 = (struct darshan_posix_file *)file_rec1;
-    struct darshan_posix_file *file2 = (struct darshan_posix_file *)file_rec2;
-    int i;
-
-    /* NOTE: we assume that both input records are the same module format version */
-
-    for(i=0; i<POSIX_NUM_INDICES; i++)
-    {
-        if(!file2)
-        {
-            printf("- ");
-            DARSHAN_COUNTER_PRINT(darshan_module_names[DARSHAN_POSIX_MOD],
-                file1->rank, file1->f_id, posix_counter_names[i],
-                file1->counters[i], file_name1, "", "");
-            
-        }
-        else if(!file1)
-        {
-            printf("+ ");
-            DARSHAN_COUNTER_PRINT(darshan_module_names[DARSHAN_POSIX_MOD],
-                file2->rank, file2->f_id, posix_counter_names[i],
-                file2->counters[i], file_name2, "", "");
-        }
-        else if(file1->counters[i] != file2->counters[i])
-        {
-            printf("- ");
-            DARSHAN_COUNTER_PRINT(darshan_module_names[DARSHAN_POSIX_MOD],
-                file1->rank, file1->f_id, posix_counter_names[i],
-                file1->counters[i], file_name1, "", "");
-            printf("+ ");
-            DARSHAN_COUNTER_PRINT(darshan_module_names[DARSHAN_POSIX_MOD],
-                file2->rank, file2->f_id, posix_counter_names[i],
-                file2->counters[i], file_name2, "", "");
-        }
-    }
-
-    for(i=0; i<POSIX_F_NUM_INDICES; i++)
-    {
-        if(!file2)
-        {
-            printf("- ");
-            DARSHAN_F_COUNTER_PRINT(darshan_module_names[DARSHAN_POSIX_MOD],
-                file1->rank, file1->f_id, posix_f_counter_names[i],
-                file1->fcounters[i], file_name1, "", "");
-            
-        }
-        else if(!file1)
-        {
-            printf("+ ");
-            DARSHAN_F_COUNTER_PRINT(darshan_module_names[DARSHAN_POSIX_MOD],
-                file2->rank, file2->f_id, posix_f_counter_names[i],
-                file2->fcounters[i], file_name2, "", "");
-        }
-        else if(file1->fcounters[i] != file2->fcounters[i])
-        {
-            printf("- ");
-            DARSHAN_F_COUNTER_PRINT(darshan_module_names[DARSHAN_POSIX_MOD],
-                file1->rank, file1->f_id, posix_f_counter_names[i],
-                file1->fcounters[i], file_name1, "", "");
-            printf("+ ");
-            DARSHAN_F_COUNTER_PRINT(darshan_module_names[DARSHAN_POSIX_MOD],
-                file2->rank, file2->f_id, posix_f_counter_names[i],
-                file2->fcounters[i], file_name2, "", "");
-        }
-    }
-
-    return;
-}
-
 /*
  * Local variables:
  *  c-indent-level: 4
