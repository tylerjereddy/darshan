--- conflicted
+++ resolved
@@ -313,19 +313,11 @@
     }
 
     /* print breakdown of each log file region's contribution to file size */
-<<<<<<< HEAD
-    printf("\n# log file region sizes\n");
-    printf("# -------------------------------------------------------\n");
-    printf("# header: %zu bytes\n", sizeof(struct darshan_header));
-    printf("# job data: %zu bytes\n", fd->job_map.len);
-    printf("# record table: %zu bytes\n", fd->rec_map.len);
-=======
     printf("\n# log file regions\n");
     printf("# -------------------------------------------------------\n");
     printf("# header: %zu bytes (uncompressed)\n", sizeof(struct darshan_header));
     printf("# job data: %zu bytes (compressed)\n", fd->job_map.len);
     printf("# record table: %zu bytes (compressed)\n", fd->rec_map.len);
->>>>>>> b770409e
     for(i=0; i<DARSHAN_MAX_MODS; i++)
     {
         if(fd->mod_map[i].len)
@@ -455,13 +447,8 @@
             if(mask & OPTION_BASE)
             {
                 /* print the corresponding module data for this record */
-<<<<<<< HEAD
-                mod_logutils[i]->log_print_record(mod_buf, ref->name,
-                    mnt_pt, fs_type);
-=======
                 mod_logutils[i]->log_print_record(mod_buf, ref->rec.name,
                     mnt_pt, fs_type, fd->mod_ver[i]);
->>>>>>> b770409e
             }
 
             /* we calculate more detailed stats for POSIX and MPI-IO modules, 
