--- conflicted
+++ resolved
@@ -75,7 +75,6 @@
     check = id(report.records) == id(report.data['records'])
     assert check is True
 
-<<<<<<< HEAD
 def test_info_contents(capsys):
     # regression guard for the output from the info()
     # method of DarshanReport
@@ -138,7 +137,7 @@
                            'dvs',
                            'rootfs']:
         assert expected_value in actual_json
-=======
+
 @pytest.mark.parametrize("key", ['POSIX', 'MPI-IO', 'STDIO'])
 @pytest.mark.parametrize("subkey", ['counters', 'fcounters'])
 def test_deepcopy_fidelity_darshan_report(key, subkey):
@@ -154,5 +153,4 @@
     # a deepcopy should not share memory bounds
     # with the original object (or deepcopies thereof)
     assert not np.may_share_memory(report_deepcopy.data['records'][key].to_numpy()[0][subkey],
-                                   report.data['records'][key].to_numpy()[0][subkey])
->>>>>>> 97699ea7
+                                   report.data['records'][key].to_numpy()[0][subkey])