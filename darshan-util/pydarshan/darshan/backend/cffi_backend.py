# -*- coding: utf-8 -*-
"""The cfii_backend package will read a darshan log
using the functions defined in libdarshan-util.so
and is interfaced via the python CFFI module.
"""

import functools

import cffi
import ctypes

import numpy as np
import pandas as pd

import logging
logger = logging.getLogger(__name__)


from darshan.backend.api_def_c import load_darshan_header
from darshan.discover_darshan import find_utils
from darshan.discover_darshan import check_version

addins = ""

#
# Optional APXC module
#
try:
  from darshan.backend.apxc import *
  addins += get_apxc_defs()
except:
  pass

#
# Optional APMPI module
#
try:
  from darshan.backend.apmpi import *
  addins += get_apmpi_defs()
except:
  pass

API_def_c = load_darshan_header(addins)

ffi = cffi.FFI()
ffi.cdef(API_def_c)

libdutil = None
libdutil = find_utils(ffi, libdutil)

check_version(ffi, libdutil)



_structdefs = {
    "BG/Q": "struct darshan_bgq_record **",
    "DXT_MPIIO": "struct dxt_file_record **",
    "DXT_POSIX": "struct dxt_file_record **",
    "HEATMAP": "struct darshan_heatmap_record **",
    "H5F": "struct darshan_hdf5_file **",
    "H5D": "struct darshan_hdf5_dataset **",
    "LUSTRE": "struct darshan_lustre_record **",
    "MPI-IO": "struct darshan_mpiio_file **",
    "PNETCDF_FILE": "struct darshan_pnetcdf_file **",
    "PNETCDF_VAR": "struct darshan_pnetcdf_var **",
    "POSIX": "struct darshan_posix_file **",
    "STDIO": "struct darshan_stdio_file **",
    "APXC-HEADER": "struct darshan_apxc_header_record **",
    "APXC-PERF": "struct darshan_apxc_perf_record **",
    "APMPI-HEADER": "struct darshan_apmpi_header_record **",
    "APMPI-PERF": "struct darshan_apmpi_perf_record **",
}



def get_lib_version():
    """
    Return the version information hardcoded into the shared library.
    
    Args:
        None
        
    Return:
        version (str): library version number
    """
    ver = ffi.new("char **")
    ver = libdutil.darshan_log_get_lib_version()
    version = ffi.string(ver).decode("utf-8")
    return version


def log_open(filename):
    """
    Opens a darshan logfile.

    Args:
        filename (str): Path to a darshan log file

    Return:
        log handle
    """
    b_fname = filename.encode()
    handle = libdutil.darshan_log_open(b_fname)
    log = {"handle": handle, 'modules': None, 'name_records': None}

    return log


def log_close(log):
    """
    Closes the logfile and releases allocated memory.
    """
    libdutil.darshan_log_close(log['handle'])
    #modules = {}
    return


def log_get_job(log):
    """
    Returns a dictionary with information about the current job.
    """

    job = {}

    jobrec = ffi.new("struct darshan_job *")
    libdutil.darshan_log_get_job(log['handle'], jobrec)

    job['uid'] = jobrec[0].uid
    job['start_time_sec'] = jobrec[0].start_time_sec
    job['start_time_nsec'] = jobrec[0].start_time_nsec
    job['end_time_sec'] = jobrec[0].end_time_sec
    job['end_time_nsec'] = jobrec[0].end_time_nsec
    job['nprocs'] = jobrec[0].nprocs
    job['jobid'] = jobrec[0].jobid

    runtime = ffi.new("double *")
    libdutil.darshan_log_get_job_runtime(log['handle'], jobrec[0], runtime)
    job['run_time'] = runtime[0]

    # dirty hack to get log format version -- we know it's currently stored at the
    # very beginning of the log handle structure, so we just cast the struct
    # pointer as a string...
    job['log_ver'] = ffi.string(ffi.cast("char *", log['handle'])).decode("utf-8")

    mstr = ffi.string(jobrec[0].metadata).decode("utf-8")
    md = {}

    for kv in mstr.split('\n')[:-1]:
        k,v = kv.split('=', maxsplit=1)
        md[k] = v

    job['metadata'] = md
    return job


def log_get_exe(log):
    """
    Get details about the executable (path and arguments)

    Args:
        log: handle returned by darshan.open

    Return:
        string: executable path and arguments
    """

    exestr = ffi.new("char[]", 4096)
    libdutil.darshan_log_get_exe(log['handle'], exestr)
    return ffi.string(exestr).decode("utf-8")


def log_get_mounts(log):
    """
    Returns a list of available mounts recorded for the log.

    Args:
        log: handle returned by darshan.open
    """

    mntlst = []
    mnts = ffi.new("struct darshan_mnt_info **")
    cnt = ffi.new("int *")
    libdutil.darshan_log_get_mounts(log['handle'], mnts, cnt)

    for i in range(0, cnt[0]):
        mntlst.append((ffi.string(mnts[0][i].mnt_path).decode("utf-8"),
            ffi.string(mnts[0][i].mnt_type).decode("utf-8")))
    libdutil.darshan_free(mnts[0])

    return mntlst


def log_get_modules(log):
    """
    Return a dictionary containing available modules including information 
    about the contents available for each module in the current log.

    Args:
        log: handle returned by darshan.open

    Return:
        dict: Modules with additional info for current log.

    """

    # use cached module index if already present
    if log['modules'] != None:
        return log['modules']

    modules = {}

    mods = ffi.new("struct darshan_mod_info **")
    cnt    = ffi.new("int *")
    libdutil.darshan_log_get_modules(log['handle'], mods, cnt)
    for i in range(0, cnt[0]):
        modules[ffi.string(mods[0][i].name).decode("utf-8")] = \
                {'len': mods[0][i].len, 'ver': mods[0][i].ver, 'idx': mods[0][i].idx,
                 'partial_flag': bool(mods[0][i].partial_flag)}

    # add to cache
    log['modules'] = modules
    libdutil.darshan_free(mods[0])

    return modules


def log_get_name_records(log):
    """
    Return a dictionary resovling hash to string (typically a filepath).

    Args:
        log: handle returned by darshan.open
        hash: hash-value (a number)

    Return:
        dict: the name records
    """

    # used cached name_records if already present
    if log['name_records'] != None:
        return log['name_records']


    name_records = {}

    nrecs = ffi.new("struct darshan_name_record **")
    cnt = ffi.new("int *")
    libdutil.darshan_log_get_name_records(log['handle'], nrecs, cnt)

    for i in range(0, cnt[0]):
        name_records[nrecs[0][i].id] = ffi.string(nrecs[0][i].name).decode("utf-8")
        libdutil.darshan_free(nrecs[0][i].name)
    libdutil.darshan_free(nrecs[0])

    # add to cache
    log['name_records'] = name_records

    return name_records



def log_lookup_name_records(log, ids=[]):
    """
    Resolve a single hash to it's name record string (typically a filepath).

    Args:
        log: handle returned by darshan.open
        hash: hash-value (a number)

    Return:
        dict: the name records
    """

    name_records = {}

    #cids = ffi.new("darshan_record_id *") * len(ids)
    whitelist = (ctypes.c_ulonglong * len(ids))(*ids)
    whitelist_cnt = len(ids)

    whitelistp = ffi.from_buffer(whitelist)

    nrecs = ffi.new("struct darshan_name_record **")
    cnt = ffi.new("int *")
    libdutil.darshan_log_get_filtered_name_records(log['handle'], nrecs, cnt, ffi.cast("darshan_record_id *", whitelistp), whitelist_cnt)

    for i in range(0, cnt[0]):
        name_records[nrecs[0][i].id] = ffi.string(nrecs[0][i].name).decode("utf-8")
        libdutil.darshan_free(nrecs[0][i].name)
    libdutil.darshan_free(nrecs[0])

    # add to cache
    log['name_records'] = name_records

    return name_records





def log_get_record(log, mod, dtype='numpy'):
    """
    Standard entry point fetch records via mod string.

    Args:
        log: Handle returned by darshan.open
        mod_name (str): Name of the Darshan module

    Return:
        log record of type dtype
    
    """

    if mod in ['LUSTRE']:
        rec = _log_get_lustre_record(log, dtype=dtype)
    elif mod in ['HEATMAP']:
        rec = _log_get_heatmap_record(log)
    elif mod in ['DXT_POSIX', 'DXT_MPIIO']:
        rec = log_get_dxt_record(log, mod, dtype=dtype)
    else:
        rec = log_get_generic_record(log, mod, dtype=dtype)

    return rec



def log_get_generic_record(log, mod_name, dtype='numpy'):
    """
    Returns a dictionary holding a generic darshan log record.

    Args:
        log: Handle returned by darshan.open
        mod_name (str): Name of the Darshan module

    Return:
        dict: generic log record

    Example:

    The typical darshan log record provides two arrays, on for integer counters
    and one for floating point counters:

    >>> darshan.log_get_generic_record(log, "POSIX", "struct darshan_posix_file **")
    {'counters': array([...], dtype=int64), 'fcounters': array([...])}

    """
    modules = log_get_modules(log)
    if mod_name not in modules:
        return None
    mod_type = _structdefs[mod_name]

    rec = {}
    buf = ffi.new("void **")
    r = libdutil.darshan_log_get_record(log['handle'], modules[mod_name]['idx'], buf)
    if r < 1:
        return None
    rbuf = ffi.cast(mod_type, buf)

    rec['id'] = rbuf[0].base_rec.id
    rec['rank'] = rbuf[0].base_rec.rank
    if mod_name == 'H5D' or mod_name == 'PNETCDF_VAR':
        rec['file_rec_id'] = rbuf[0].file_rec_id

    clst = np.copy(np.frombuffer(ffi.buffer(rbuf[0].counters), dtype=np.int64))
    flst = np.copy(np.frombuffer(ffi.buffer(rbuf[0].fcounters), dtype=np.float64))
    libdutil.darshan_free(buf[0])

    c_cols = counter_names(mod_name)
    fc_cols = fcounter_names(mod_name)

    if dtype == "numpy":
        rec['counters'] = clst
        rec['fcounters'] = flst

    elif dtype == "dict":
        rec['counters'] = dict(zip(c_cols, clst))
        rec['fcounters'] = dict(zip(fc_cols, flst))

    elif dtype == "pandas":
        # prepend id/rank columns
        new_cols = ["id", "rank"]
        new_c_cols = new_cols + c_cols
        new_f_cols = new_cols + fc_cols
        rec_id = np.uint64(rec["id"])
        # prepend the id/rank values
        id_rank_list = [rec["id"], rec["rank"]]
        new_clst = np.asarray([id_rank_list + clst.tolist()]).reshape(1, -1)
        new_flst = np.asarray([id_rank_list + flst.tolist()], dtype=np.float64).reshape(1, -1)
        # create the dataframes
        df_c = pd.DataFrame(data=new_clst, columns=new_c_cols)
        df_fc = pd.DataFrame(data=new_flst, columns=new_f_cols)
        # correct the data type for the file hash/id
        df_c['id'] = rec_id
        df_fc['id'] = rec_id
        # assign the dataframes to the record
        rec['counters'] = df_c
        rec['fcounters'] = df_fc
    return rec


@functools.lru_cache(maxsize=32)
def counter_names(mod_name, fcnts=False, special=''):
    """
    Returns a list of available counter names for the module.
    By default only integer counter names are listed, unless fcnts is set to
    true in which case only the floating point counter names are listed.

    Args:
        mod_name (str): Name of the module to return counter names.
        fcnts (bool): Switch to request floating point counters instead of integer. (Default: False)

    Return:
        list: Counter names as strings.

    """

    if mod_name == 'MPI-IO':
        mod_name = 'MPIIO'

    names = []
    i = 0

    if fcnts:
        F = "f_"
    else:
        F = ""

    end = "{0}_{1}{2}NUM_INDICES".format(mod_name.upper(), F.upper(), special.upper())
    var_name = "{0}_{1}{2}counter_names".format(mod_name.lower(), F.lower(), special.lower())

    while True: 
        try:
            var = getattr(libdutil, var_name)
        except:
            var = None
        if not var:
            return None
        name = ffi.string(var[i]).decode("utf-8")
        if name == end:
            break
        names.append(name)
        i += 1

    return names


@functools.lru_cache(maxsize=32)
def fcounter_names(mod_name):
    """
    Returns a list of available floating point counter names for the module.

    Args:
        mod_name (str): Name of the module to return counter names.

    Return:
        list: Available floiting point counter names as strings.

    """
    return counter_names(mod_name, fcnts=True)


def _log_get_lustre_record(log, dtype='numpy'):
    """
    Returns a darshan log record for Lustre.

    Args:
        log: handle returned by darshan.open
    """
    modules = log_get_modules(log)
    if 'LUSTRE' not in modules:
        return None

    rec = {}
    buf = ffi.new("void **")
    r = libdutil.darshan_log_get_record(log['handle'], modules['LUSTRE']['idx'], buf)
    if r < 1:
        return None
    rbuf = ffi.cast("struct darshan_lustre_record **", buf)

    rec['id'] = rbuf[0].base_rec.id
    rec['rank'] = rbuf[0].base_rec.rank

    clst = []
    for i in range(0, len(rbuf[0].counters)):
        clst.append(rbuf[0].counters[i])
    rec['counters'] = np.array(clst, dtype=np.int64, copy=True)
    libdutil.darshan_free(buf[0])
   
    # counters
    cdict = dict(zip(counter_names('LUSTRE'), rec['counters']))

    # ost_ids 
    sizeof_64 = ffi.sizeof("int64_t")
    sizeof_base = ffi.sizeof("struct darshan_base_record")
    offset = sizeof_base + sizeof_64 * len(rbuf[0].counters)
    offset = int(offset/sizeof_64)

    ost_ids = ffi.cast("int64_t *", rbuf[0])
    ostlst = []
    for i in range(offset, cdict['LUSTRE_STRIPE_WIDTH']+offset):
        ostlst.append(ost_ids[i])
    rec['ost_ids'] = np.array(ostlst, dtype=np.int64)


    # dtype conversion
    if dtype == "dict":
        rec.update({
            'counters': cdict, 
            'ost_ids': ostlst
            })

    if dtype == "pandas":
        df_c = pd.DataFrame(cdict, index=[0])

        # prepend id and rank
        df_c = df_c[df_c.columns[::-1]] # flip colum order
        df_c['id'] = rec['id']
        df_c['rank'] = rec['rank']
        df_c = df_c[df_c.columns[::-1]] # flip back

        rec.update({
            'counters': df_c,
            'ost_ids': pd.DataFrame(rec['ost_ids'], columns=['ost_ids']),
            })

    return rec



def log_get_dxt_record(log, mod_name, reads=True, writes=True, dtype='dict'):
    """
    Returns a dictionary holding a dxt darshan log record.

    Args:
        log: Handle returned by darshan.open
        mod_name (str): Name of the Darshan module
        mod_type (str): String containing the C type

    Return:
        dict: generic log record

    Example:

    The typical darshan log record provides two arrays, on for integer counters
    and one for floating point counters:

    >>> darshan.log_get_dxt_record(log, "DXT_POSIX", "struct dxt_file_record **")
    {'rank': 0, 'read_count': 11, 'read_segments': array([...]), ...}


    """

    modules = log_get_modules(log)
    if mod_name not in modules:
        return None
    mod_type = _structdefs[mod_name]
    #name_records = log_get_name_records(log)

    rec = {}
    buf = ffi.new("void **")
    r = libdutil.darshan_log_get_record(log['handle'], modules[mod_name]['idx'], buf)
    if r < 1:
        return None
    filerec = ffi.cast(mod_type, buf)

    rec['id'] = filerec[0].base_rec.id
    rec['rank'] = filerec[0].base_rec.rank
    rec['hostname'] = ffi.string(filerec[0].hostname).decode("utf-8")
    #rec['filename'] = name_records[rec['id']]

    wcnt = filerec[0].write_count
    rcnt = filerec[0].read_count

    rec['write_count'] = wcnt
    rec['read_count'] = rcnt
 
    rec['write_segments'] = []
    rec['read_segments'] = []


    size_of = ffi.sizeof("struct dxt_file_record")
    segments = ffi.cast("struct segment_info *", buf[0] + size_of  )


    for i in range(wcnt):
        seg = {
            "offset": segments[i].offset,
            "length": segments[i].length,
            "start_time": segments[i].start_time,
            "end_time": segments[i].end_time
        }
        rec['write_segments'].append(seg)


    for i in range(rcnt):
        i = i + wcnt
        seg = {
            "offset": segments[i].offset,
            "length": segments[i].length,
            "start_time": segments[i].start_time,
            "end_time": segments[i].end_time
        }
        rec['read_segments'].append(seg)


    if dtype == "pandas":
        rec['read_segments'] = pd.DataFrame(rec['read_segments'])
        rec['write_segments'] = pd.DataFrame(rec['write_segments'])

    libdutil.darshan_free(buf[0])
    return rec


def _log_get_heatmap_record(log):
    """
    Returns a dictionary holding a heatmap darshan log record.

    Args:
        log: Handle returned by darshan.open

    Return:
        dict: heatmap log record
    """
   
    mod_name = "HEATMAP"

    modules = log_get_modules(log)
    if mod_name not in modules:
        return None

    mod_type = _structdefs[mod_name]

    rec = {}
    buf = ffi.new("void **")
    r = libdutil.darshan_log_get_record(log['handle'], modules[mod_name]['idx'], buf)
    if r < 1:
        return None
    
    filerec = ffi.cast(mod_type, buf)

    rec['id'] = filerec[0].base_rec.id
    rec['rank'] = filerec[0].base_rec.rank

    bin_width_seconds = filerec[0].bin_width_seconds
    nbins = filerec[0].nbins
    
    rec['bin_width_seconds'] = bin_width_seconds
    rec['nbins'] = nbins

    # write/read bins
    sizeof_64 = ffi.sizeof("int64_t")
    
    write_bins = np.copy(np.frombuffer(ffi.buffer(filerec[0].write_bins, sizeof_64*nbins), dtype = np.int64))
    rec['write_bins'] = write_bins

    read_bins = np.copy(np.frombuffer(ffi.buffer(filerec[0].read_bins, sizeof_64*nbins), dtype = np.int64))
    rec['read_bins'] = read_bins
    libdutil.darshan_free(buf[0])
    
    return rec


<<<<<<< HEAD
@functools.lru_cache()
def log_get_derived_metrics(log_path: str, mod_name: str):
    """
    Returns the darshan_derived_metrics struct from CFFI/C accumulator code.

    Parameters:
        log_path: Path to the darshan log file
        mod_name: The name of the module to retrieve derived metrics for

    Returns:
        darshan_derived_metrics struct (cdata object)
    """
    # TODO: eventually add support for i.e., a regex filter on the records
    # the user wants to get derived metrics for--like filtering to records
    # with a single filename involved before accumulating the data?
    log_handle = log_open(log_path)
    jobrec = ffi.new("struct darshan_job *")
    libdutil.darshan_log_get_job(log_handle['handle'], jobrec)
    modules = log_get_modules(log_handle)

    if mod_name not in modules:
        raise ValueError(f"{mod_name} is not in the available log file "
                         f"modules: {modules.keys()}")

    mod_type = _structdefs[mod_name]
    darshan_accumulator = ffi.new("darshan_accumulator *")
    r = libdutil.darshan_accumulator_create(modules[mod_name]['idx'],
                                            jobrec[0].nprocs,
                                            darshan_accumulator)
    if r != 0:
        raise RuntimeError("A nonzero exit code was received from "
                           "darshan_accumulator_create() at the C level. "
                           f"This could mean that the {mod_name} module does not "
                           "support derived metric calculation, or that "
                           "another kind of error occurred. It may be possible "
                           "to retrieve additional information from the stderr "
                           "stream.")

    buf = ffi.new("void **")
    r = 1
    while r >= 1:
        r = libdutil.darshan_log_get_record(log_handle['handle'], modules[mod_name]['idx'], buf)
        if r < 1:
            break
        rbuf = ffi.cast(mod_type, buf)
        r_i = libdutil.darshan_accumulator_inject(darshan_accumulator[0], rbuf[0], 1)
        if r_i != 0:
            libdutil.darshan_free(buf[0])
            raise RuntimeError("A nonzero exit code was received from "
                               "darshan_accumulator_inject() at the C level. "
                               "It may be possible "
                               "to retrieve additional information from the stderr "
                               "stream.")
    darshan_derived_metrics = ffi.new("struct darshan_derived_metrics *")
    r = libdutil.darshan_accumulator_emit(darshan_accumulator[0],
                                          darshan_derived_metrics,
                                          rbuf[0])
    libdutil.darshan_free(buf[0])
    libdutil.darshan_accumulator_destroy(darshan_accumulator[0])
    log_close(log_handle)
    if r != 0:
        raise RuntimeError("A nonzero exit code was received from "
                           "darshan_accumulator_emit() at the C level. "
                           "It may be possible "
                           "to retrieve additional information from the stderr "
                           "stream.")
    return darshan_derived_metrics
=======
def _df_to_rec(rec_dict, mod_name, rec_index_of_interest=None):
    """
    Pack the DataFrames-format PyDarshan data back into
    a C buffer of records that can be consumed by darshan-util
    C code.

    Parameters
    ----------
    rec_dict: dict
        Dictionary containing the counter and fcounter dataframes.

    mod_name: str
        Name of the darshan module.

    rec_index_of_interest: int or None
        If ``None``, use all records in the dataframe. Otherwise,
        repack only the the record at the provided integer index.

    Returns
    -------
    buf: Raw char array containing a buffer of record(s) or a single record.
    """
    counters_df = rec_dict["counters"]
    fcounters_df = rec_dict["fcounters"]
    counters_n_cols = counters_df.shape[1]
    fcounters_n_cols = fcounters_df.shape[1]
    if rec_index_of_interest is None:
        num_recs = counters_df.shape[0]
        # newer pandas versions can support ...
        # but we use a slice for now
        rec_index_of_interest = slice(0, counters_df.shape[0])
    else:
        num_recs = 1
    # id and rank columns are duplicated
    # in counters and fcounters
    rec_arr = np.recarray(shape=(num_recs), dtype=[("id", "<u8", (1,)),
                                                   ("rank", "<i8", (1,)),
                                                   ("counters", "<i8", (counters_n_cols - 2,)),
                                                   ("fcounters", "<f8", (fcounters_n_cols - 2,))])
    rec_arr.fcounters = fcounters_df.iloc[rec_index_of_interest, 2:].to_numpy()
    rec_arr.counters = counters_df.iloc[rec_index_of_interest, 2:].to_numpy()
    if num_recs > 1:
        rec_arr.id = counters_df.iloc[rec_index_of_interest, 0].to_numpy().reshape((num_recs, 1))
        rec_arr.rank = counters_df.iloc[rec_index_of_interest, 1].to_numpy().reshape((num_recs, 1))
    else:
        rec_arr.id = counters_df.iloc[rec_index_of_interest, 0]
        rec_arr.rank = counters_df.iloc[rec_index_of_interest, 1]
    buf = rec_arr.tobytes()
    return buf
>>>>>>> adbe40e6
<|MERGE_RESOLUTION|>--- conflicted
+++ resolved
@@ -659,7 +659,57 @@
     return rec
 
 
-<<<<<<< HEAD
+def _df_to_rec(rec_dict, mod_name, rec_index_of_interest=None):
+    """
+    Pack the DataFrames-format PyDarshan data back into
+    a C buffer of records that can be consumed by darshan-util
+    C code.
+
+    Parameters
+    ----------
+    rec_dict: dict
+        Dictionary containing the counter and fcounter dataframes.
+
+    mod_name: str
+        Name of the darshan module.
+
+    rec_index_of_interest: int or None
+        If ``None``, use all records in the dataframe. Otherwise,
+        repack only the the record at the provided integer index.
+
+    Returns
+    -------
+    buf: Raw char array containing a buffer of record(s) or a single record.
+    """
+    counters_df = rec_dict["counters"]
+    fcounters_df = rec_dict["fcounters"]
+    counters_n_cols = counters_df.shape[1]
+    fcounters_n_cols = fcounters_df.shape[1]
+    if rec_index_of_interest is None:
+        num_recs = counters_df.shape[0]
+        # newer pandas versions can support ...
+        # but we use a slice for now
+        rec_index_of_interest = slice(0, counters_df.shape[0])
+    else:
+        num_recs = 1
+    # id and rank columns are duplicated
+    # in counters and fcounters
+    rec_arr = np.recarray(shape=(num_recs), dtype=[("id", "<u8", (1,)),
+                                                   ("rank", "<i8", (1,)),
+                                                   ("counters", "<i8", (counters_n_cols - 2,)),
+                                                   ("fcounters", "<f8", (fcounters_n_cols - 2,))])
+    rec_arr.fcounters = fcounters_df.iloc[rec_index_of_interest, 2:].to_numpy()
+    rec_arr.counters = counters_df.iloc[rec_index_of_interest, 2:].to_numpy()
+    if num_recs > 1:
+        rec_arr.id = counters_df.iloc[rec_index_of_interest, 0].to_numpy().reshape((num_recs, 1))
+        rec_arr.rank = counters_df.iloc[rec_index_of_interest, 1].to_numpy().reshape((num_recs, 1))
+    else:
+        rec_arr.id = counters_df.iloc[rec_index_of_interest, 0]
+        rec_arr.rank = counters_df.iloc[rec_index_of_interest, 1]
+    buf = rec_arr.tobytes()
+    return buf
+
+
 @functools.lru_cache()
 def log_get_derived_metrics(log_path: str, mod_name: str):
     """
@@ -726,55 +776,4 @@
                            "It may be possible "
                            "to retrieve additional information from the stderr "
                            "stream.")
-    return darshan_derived_metrics
-=======
-def _df_to_rec(rec_dict, mod_name, rec_index_of_interest=None):
-    """
-    Pack the DataFrames-format PyDarshan data back into
-    a C buffer of records that can be consumed by darshan-util
-    C code.
-
-    Parameters
-    ----------
-    rec_dict: dict
-        Dictionary containing the counter and fcounter dataframes.
-
-    mod_name: str
-        Name of the darshan module.
-
-    rec_index_of_interest: int or None
-        If ``None``, use all records in the dataframe. Otherwise,
-        repack only the the record at the provided integer index.
-
-    Returns
-    -------
-    buf: Raw char array containing a buffer of record(s) or a single record.
-    """
-    counters_df = rec_dict["counters"]
-    fcounters_df = rec_dict["fcounters"]
-    counters_n_cols = counters_df.shape[1]
-    fcounters_n_cols = fcounters_df.shape[1]
-    if rec_index_of_interest is None:
-        num_recs = counters_df.shape[0]
-        # newer pandas versions can support ...
-        # but we use a slice for now
-        rec_index_of_interest = slice(0, counters_df.shape[0])
-    else:
-        num_recs = 1
-    # id and rank columns are duplicated
-    # in counters and fcounters
-    rec_arr = np.recarray(shape=(num_recs), dtype=[("id", "<u8", (1,)),
-                                                   ("rank", "<i8", (1,)),
-                                                   ("counters", "<i8", (counters_n_cols - 2,)),
-                                                   ("fcounters", "<f8", (fcounters_n_cols - 2,))])
-    rec_arr.fcounters = fcounters_df.iloc[rec_index_of_interest, 2:].to_numpy()
-    rec_arr.counters = counters_df.iloc[rec_index_of_interest, 2:].to_numpy()
-    if num_recs > 1:
-        rec_arr.id = counters_df.iloc[rec_index_of_interest, 0].to_numpy().reshape((num_recs, 1))
-        rec_arr.rank = counters_df.iloc[rec_index_of_interest, 1].to_numpy().reshape((num_recs, 1))
-    else:
-        rec_arr.id = counters_df.iloc[rec_index_of_interest, 0]
-        rec_arr.rank = counters_df.iloc[rec_index_of_interest, 1]
-    buf = rec_arr.tobytes()
-    return buf
->>>>>>> adbe40e6
+    return darshan_derived_metrics