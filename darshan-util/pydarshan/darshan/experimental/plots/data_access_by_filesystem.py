"""
Draft utility code for the `data access by category` section
of Phil's hand drawing of future report layout.
"""

import os
import pathlib
from typing import List, Dict, Optional, Any, Callable, Sequence

import numpy as np
import pandas as pd
import darshan
import matplotlib
matplotlib.use('Agg')
import matplotlib.pyplot as plt


def process_byte_counts(df_reads, df_writes):
    """
    Given separate dataframes for read/write IO activity,
    returns separate pandas Series objects with the counts
    of bytes read or written per filesystem root.

    Parameters
    ----------

    df_reads: a ``pd.DataFrame`` where each row presents
    at least 1 byte of read-related IO activity, and where
    additional columns for ``filesystem_root`` and 
    ``filepath`` are present

    df_writes: a ``pd.DataFrame`` where each row presents
    at least 1 byte of write-related IO activity, and where
    additional columns for ``filesystem_root`` and 
    ``filepath`` are present

    Returns
    -------

    Tuple of form ``(read_groups, write_groups)``
    where each tuple element is a ``pd.Series`` object
    of per-filesystem read/write byte counts.
    """
    # TODO: generalize to other instrumentation
    # modules if we keep this design
    read_groups = df_reads.groupby('filesystem_root')['POSIX_BYTES_READ'].sum()
    write_groups = df_writes.groupby('filesystem_root')['POSIX_BYTES_WRITTEN'].sum()
    return read_groups, write_groups


def process_unique_files(df_reads, df_writes):
    """
    Given separate dataframes for read/write IO activity,
    returns separate pandas Series objects with the counts
    of unique files per filesytem root to which 1 byte has
    been read or written.

    Parameters
    ----------

    df_reads: a ``pd.DataFrame`` where each row presents
    at least 1 byte of read-related IO activity, and where
    additional columns for ``filesystem_root`` and 
    ``filepath`` are present

    df_writes: a ``pd.DataFrame`` where each row presents
    at least 1 byte of write-related IO activity, and where
    additional columns for ``filesystem_root`` and 
    ``filepath`` are present

    Returns
    -------

    Tuple of form ``(read_groups, write_groups)``
    where each tuple element is a ``pd.Series`` object
    of per-filesystem root unique file read/write counts.
    """
    # groupby filesystem root and filepath, then get sizes
    # these are Pandas series objects where the index
    # is the name of the filesystem_root and the value
    # is the number of unique files counted per above criteria
    read_groups = df_reads.groupby('filesystem_root')['filepath'].nunique()
    write_groups = df_writes.groupby('filesystem_root')['filepath'].nunique()
    return read_groups, write_groups

def check_empty_series(read_groups, write_groups, filesystem_roots: Sequence[str]):
    """
    Add ``0`` values for inactive filesystem roots
    for plotting purposes.

    Parameters
    ----------

    read_groups: a ``pd.Series`` object with IO read activity data

    write_groups: a ``pd.Series`` object with IO write activity data

    filesystem_roots: a sequence of strings containing unique filesystem root paths

    Returns
    -------
    A tuple of form: `(read_groups, write_groups)` where
    each tuple element is a `pd.Series` object adjusted to
    contain "0" values for inactive filesystem roots (for
    plotting purposes).
    """
    read_groups = empty_series_handler(series=read_groups,
                                       filesystem_roots=filesystem_roots)
    write_groups = empty_series_handler(series=write_groups,
                                       filesystem_roots=filesystem_roots)
    return read_groups, write_groups

def empty_series_handler(series, filesystem_roots: Sequence[str]):
    """
    Parameters
    ----------

    series: a ``pd.Series`` object

    filesystem_roots: a sequence of strings containing unique filesystem root paths

    Returns
    -------
    A new ``Series`` with any missing filesystem_root indices
    filled in along with count values of 0 (for plotting purposes).
    """
    return series.reindex(filesystem_roots, fill_value=0).astype(np.float64)


def rec_to_rw_counter_dfs_with_cols(report: Any,
                                    file_id_dict: Dict[int, str],
                                    mod: str = 'POSIX'):
    """
    Filter a DarshanReport into two "counters" dataframes,
    each with read/write activity in each row (at least 1
    byte read or written per row) and two extra columns
    for filesystem root path and filename data.

    Parameters
    ----------

    report: a darshan.DarshanReport()

    file_id_dict: a dictionary mapping integer file hash values
                  to string values corresponding to their respective
                  paths

    mod: a string indicating the darshan module to use for parsing
         (default: ``POSIX``)


    Returns
    -------
    tuple of form: (df_reads, df_writes)
    """
    # filter the DarshanReport into two "counters" dataframes
    # with read/write activity in each row (at least 1
    # byte read or written per row)
    df_reads, df_writes = rec_to_rw_counter_dfs(report=report,
                                                mod=mod)

    # add columns with filepaths and filesystem root
    # paths for each event
    df_reads, df_writes = add_filesystem_cols(df_reads=df_reads,
                                              df_writes=df_writes,
                                              file_id_dict=file_id_dict)
    return df_reads, df_writes

def rec_to_rw_counter_dfs(report: Any,
                          mod: str = 'POSIX'):
    """
    Filter a DarshanReport into two "counters" dataframes,
    each with read/write activity in each row (at least 1
    byte read or written per row).

    Parameters
    ----------

    report: a darshan.DarshanReport()

    mod: a string indicating the darshan module to use for parsing
         (default: ``POSIX``)

    Returns
    -------
    tuple of form: (df_reads, df_writes)
    """
    report.mod_read_all_records(mod, dtype='pandas')
    rec_counters = report.records[mod][0]['counters']
    
    # first, filter to produce a dataframe where {mod}_BYTES_READ >= 1
    # for each row (tracked event for a given rank or group of ranks)
    df_reads = rec_counters.loc[rec_counters[f'{mod}_BYTES_READ'] >= 1]

    # similar filter for writing
    df_writes = rec_counters.loc[rec_counters[f'{mod}_BYTES_WRITTEN'] >= 1]
    return df_reads, df_writes


def add_filesystem_cols(df_reads, df_writes, file_id_dict: Dict[int, str]):
    """
    Adds two columns to the input dataframes, one with
    the filepaths for each event, and the other with the
    filesystem root for each event.

    Parameters
    ----------

    df_reads: ``pandas.DataFrame`` that has been filtered
              to only include rows with ``>= 1`` bytes
              read

    df_writes: ``pandas.DataFrame`` that has been filtered
               to only include rows with ``>= 1`` bytes
               written

    file_id_dict: a dictionary mapping integer file hash values
                  to string values corresponding to their respective
                  paths

    Returns
    -------
    A tuple of form ``(df_reads, df_writes)`` with
    the modified dataframes.
    """

    file_hashes, file_paths = convert_id_dict_to_arrays(file_id_dict=file_id_dict)
    # add column with filepaths for each event
    df_reads = df_reads.assign(filepath=df_reads['id'].map(lambda a: convert_file_id_to_path(a, file_hashes, file_paths)))
    df_writes = df_writes.assign(filepath=df_writes['id'].map(lambda a: convert_file_id_to_path(a, file_hashes, file_paths)))

    # add column with filesystem root paths for each event
    df_reads = df_reads.assign(filesystem_root=df_reads['filepath'].map(lambda path: convert_file_path_to_root_path(path)))
    df_writes = df_writes.assign(filesystem_root=df_writes['filepath'].map(lambda path: convert_file_path_to_root_path(path)))
    return df_reads, df_writes


def convert_file_path_to_root_path(file_path: str) -> str:
    """
    Parameters
    ----------

    file_path: a string containing the absolute file path

    Returns
    -------
    A string containing the root path.

    Examples:
    ---------

    >>> filesystem_root = convert_file_path_to_root_path("/scratch1/scratchdirs/glock/testFile.00000046")
    >>> filesystem_root
    '/scratch1'

    """
    path_parts = pathlib.Path(file_path).parts
    filesystem_root = ''.join(path_parts[:2])
    if filesystem_root.isdigit():
        # this is probably an anonymized STD..
        # stream, so make that clear
        filesystem_root = f'anonymized\n({filesystem_root})'
    return filesystem_root


def convert_id_dict_to_arrays(file_id_dict: Dict[int, str]):
    """
    Splits the file hash/path dictionary into corresponding arrays, 
    one for the file hashes and another for the file paths.

    Parameters 
    ----------
    file_id_dict: a dictionary mapping integer file hash values
                to string values corresponding to their respective
                paths

    Returns
    -------
    A tuple of form ``(file_id_hash_arr, file_path_arr)`` where the first 
    element is an array containing the integer file hash values and the 
    second is an array containing the corresponding file paths.
    """
    file_id_hash_arr = np.array(list(file_id_dict.keys()))
    file_path_arr = np.array(list(file_id_dict.values()))
    return file_id_hash_arr, file_path_arr


def convert_file_id_to_path(input_id: float, file_hashes, file_paths) -> Optional[str]:
    """
    Parameters
    ----------

    input_id: a float representing the file hash

    file_id_dict: a dictionary mapping integer file hash values
                  to string values corresponding to their respective
                  paths

    Returns
    -------
    A string containing the file path path corresponding to ``input_id``,
    or ``None`` if no matching file path was found for the input hash.

    Examples
    --------

    >>> # file_id_dict typically comes from `report.data["name_records"]`
    >>> file_id_dict = {210703578647777632: '/yellow/usr/projects/eap/users/treddy/simple_dxt_mpi_io_darshan/test.out.locktest.0',
    ...                 9457796068806373448: '/yellow/usr/projects/eap/users/treddy/simple_dxt_mpi_io_darshan/test.out'}
    >>> # input_id may came from i.e., a pandas dataframe of the record data
    >>> result = convert_file_id_to_path(input_id=9.457796068806373e+18, file_id_dict=file_id_dict)
    >>> result
    '/yellow/usr/projects/eap/users/treddy/simple_dxt_mpi_io_darshan/test.out'

    """
    file_idx = np.nonzero((file_hashes - input_id) == 0)[0]
    try:
        file_path = file_paths[file_idx][0]
    except IndexError:
        return None
    return file_path

def identify_filesystems(file_id_dict: Dict[int, str], verbose: bool = False) -> List[str]:
    """
    Parameters
    ----------
    file_id_dict: a dictionary mapping integer file hash values
                  to string values corresponding to their respective
                  paths

    verbose: if ``True``, will print the filesystem root paths that
             are identified

    Returns
    -------
    A list of strings containing the unique filesystem root paths
    parsed from the input dictionary.

    Examples
    --------

    >>> # file_id_dict is typically from report.data["name_records"]
    >>> file_id_dict = {210703578647777632: '/yellow/usr/projects/eap/users/treddy/simple_dxt_mpi_io_darshan/test.out.locktest.0',
    ...                 14388265063268455899: '/tmp/ompi.sn176.28751/jf.29186/1/test.out_cid-0-3400.sm'}

    >>> filesystem_roots = identify_filesystems(file_id_dict=file_id_dict, verbose=True)
    filesystem_roots: ['/yellow', '/tmp']
    """
    filesystem_roots = []
    for file_id_hash, file_path in file_id_dict.items():
        filesystem_root = convert_file_path_to_root_path(file_path=file_path)
        if filesystem_root not in filesystem_roots:
            filesystem_roots.append(filesystem_root)
    if verbose:
        print("filesystem_roots:", filesystem_roots)
    return filesystem_roots

def unique_fs_rw_counter(report: Any,
                         filesystem_roots: Sequence[str],
                         file_id_dict: Dict[int, str],
                         processing_func: Callable,
                         mod: str = 'POSIX',
                         verbose: bool = False):
    """
    For each filesystem root path, apply the custom
    analysis specified by ``processing_func``.

    The data supplied to ``processing_func`` will be
    filtered to only include rows with activity where
    at least 1 byte has been read, or to which at least
    1 byte has been written.

    Parameters
    ----------
    report: a darshan.DarshanReport()

    filesystem_roots: a sequence of strings containing unique filesystem root paths

    file_id_dict: a dictionary mapping integer file hash values
                  to string values corresponding to their respective
                  paths

    processing_func: the function that will be used to process the
                     read and write dataframes; it should accept
                     ``df_reads`` and ``df_writes`` dataframes; see
                     the example process_unique_files() for details

    mod: a string indicating the darshan module to use for parsing
         (default: ``POSIX``)

    verbose: if ``True``, print the calculated values of ``read_groups``
    and ``write_groups``

    Returns
    -------
    tuple of form: (read_groups, write_groups)

    Where each element of the tuple is a pandas
    ``Series`` object with a format like the one shown below
    when ``process_unique_files()`` is the ``processing_func``

    # filesystem_root count
    # /tmp       1
    # /yellow    1

    The ``int64`` values in the ``Series`` are the counts
    of unique files to which a single byte has been read
    (or written) on a given filesystem (index).

    Raises:
    -------
    NotImplementedError: for unsupported modules

    ValueError: when POSIX module data is absent from the report
    """

    if not mod == 'POSIX':
        raise NotImplementedError("Only the POSIX module is currently supported")
    if 'POSIX' not in report.modules:
        raise ValueError("POSIX module data is required")

    # filter the DarshanReport into two "counters" dataframes
    # with read/write activity in each row (at least 1
    # byte read or written per row) and extra columns for
    # filesystem root and filename data
    df_reads, df_writes = rec_to_rw_counter_dfs_with_cols(report=report,
                                                          file_id_dict=file_id_dict,
                                                          mod=mod)
    read_groups, write_groups = processing_func(df_reads=df_reads,
                                                df_writes=df_writes)
    # if either of the Series are effectively empty we want
    # to produce a new Series with the filesystem_root indices
    # and count values of 0 (for plotting purposes)
    read_groups, write_groups = check_empty_series(read_groups=read_groups,
                                                   write_groups=write_groups,
                                                   filesystem_roots=filesystem_roots)
    if verbose:
        print("read_groups:\n", read_groups)
        print("write_groups:\n", write_groups)
    return (read_groups, write_groups)


def plot_data(fig: Any,
              file_rd_series,
              file_wr_series,
              bytes_rd_series,
              bytes_wr_series,
              filesystem_roots: Sequence[str]):
    """
    Produce the horizontal bar plots for the data
    access by category analysis.

    Parameters
    ----------

    fig: matplotlib ``figure`` object into which the
    bar plots will be placed

    file_rd_series: a ``pd.Series`` object with per-category
    counts of unique files from which at least 1 byte has been
    read

    file_wr_series: a ``pd.Series`` object with per-category
    counts of unique files to which at least 1 byte has been
    written

    bytes_rd_series: a ``pd.Series`` object with per-category
    counts of bytes read

    bytes_wr_series: a ``pd.Series`` object with per-category
    counts of bytes written

    filesystem_roots: a sequence of strings containing unique filesystem root paths
    """
    list_byte_axes: list = []
    list_count_axes: list = []
    # use log10 scale if range exceeds
    # two orders of magnitude in a column
    use_log = [False, False]
    for idx, series_pair in enumerate([[bytes_rd_series, bytes_wr_series],
                                       [file_rd_series, file_wr_series]]):
        maxval = max(series_pair[0].max(), series_pair[1].max())
        minval = min(series_pair[0].min(), series_pair[1].min())
        ratio = maxval / minval
        if ratio > 100:
            use_log[idx] = True

    for row, filesystem in enumerate(filesystem_roots):
        ax_filesystem_bytes = fig.add_subplot(len(filesystem_roots),
                                              2,
                                              row * 2 + 1)
        ax_filesystem_counts = fig.add_subplot(len(filesystem_roots),
                                              2,
                                              row * 2 + 2)
        if row > 0:
            ax_filesystem_bytes.get_shared_x_axes().join(ax_filesystem_bytes, list_byte_axes[row - 1])
            if use_log[0]:
                ax_filesystem_bytes.set_xscale('log')
            ax_filesystem_counts.get_shared_x_axes().join(ax_filesystem_counts, list_count_axes[row - 1])
            if use_log[1]:
                ax_filesystem_counts.set_xscale('log')

        list_byte_axes.append(ax_filesystem_bytes)
        list_count_axes.append(ax_filesystem_counts)

<<<<<<< HEAD
        # convert to MiB
=======
        # convert to MiB using 1048576 (ie: 2**20)
>>>>>>> bafacb55
        bytes_read = bytes_rd_series[filesystem]/1048576
        bytes_written = bytes_wr_series[filesystem]/1048576
        files_written = file_wr_series[filesystem]
        files_read = file_rd_series[filesystem]

        # scale to fit longer filesystem
        # strings on the left side of the plots
        # NOTE: may need more sophisticated scaling
        # eventually
        if len(filesystem) <= 8 and not '<STD' in filesystem:
            fontsize = 18
        else:
            fontsize = 12

        # anonymized STD.. streams have associated integers
        # that are stored in the filesystem data field
        # but that are confusing to display, so strip them
        if filesystem.startswith('anonymized'):
            ax_filesystem_bytes.annotate('anonymized', (-0.3, 0.5), fontsize=fontsize, xycoords='axes fraction')
        else:
            ax_filesystem_bytes.annotate(filesystem, (-0.3, 0.5), fontsize=fontsize, xycoords='axes fraction')

        ax_filesystem_counts.barh(0, files_written, color='red', alpha=0.3)
        ax_filesystem_counts.barh(1, files_read, color='blue', alpha=0.3)

        ax_filesystem_bytes.text(0, 0.75, f' # bytes read ({bytes_read:.2E} MiB)', transform=ax_filesystem_bytes.transAxes)
        ax_filesystem_bytes.text(0, 0.25, f' # bytes written ({bytes_written:.2E} MiB)', transform=ax_filesystem_bytes.transAxes)

        if files_read == 0:
            ax_filesystem_counts.text(0, 0.75, ' 0 files read', transform=ax_filesystem_counts.transAxes)
        else:
            ax_filesystem_counts.text(0, 0.75, f' # files read ({files_read:.2E})', transform=ax_filesystem_counts.transAxes)

        if files_written == 0:
            ax_filesystem_counts.text(0, 0.25, ' 0 files written', transform=ax_filesystem_counts.transAxes)
        else:
            ax_filesystem_counts.text(0, 0.25, f' # files written ({files_written:.2E})', transform=ax_filesystem_counts.transAxes)

        ax_filesystem_bytes.barh(0, bytes_written, color='red', alpha=0.3)
        ax_filesystem_bytes.barh(1, bytes_read, color='blue', alpha=0.3)

        for axis in fig.axes:
            # hide the right side plot frame (spine) so that
            # the value labels don't overlap with the plot frame
            axis.spines['right'].set_visible(False)
            axis.set_xticklabels([])
            axis.set_yticklabels([])
            axis.xaxis.set_ticks_position('none')
            axis.yaxis.set_ticks_position('none')
            axis.minorticks_off()


def plot_with_log_file(log_file_path: str, plot_filename: str, verbose: bool = False):
    """
    Plot the data access by category given a darshan log
    file path.

    Parameters
    ----------

    log_file_path: path to the darshan log file

    plot_filename: name of the plot file produced

    verbose: if ``True``, provide extra debug information

    Returns
    -------

    fig: matplotlib figure object
    """
    fig = plt.figure()
    log_file = os.path.basename(log_file_path)
    fig.suptitle(f"Data Access by Category for log file: '{log_file}'")
    report = darshan.DarshanReport(log_file_path, read_all=True)
    file_id_dict = report.data["name_records"]
    filesystem_roots = identify_filesystems(file_id_dict=file_id_dict,
                                            verbose=verbose)
    file_rd_series, file_wr_series = unique_fs_rw_counter(report=report,
                                                          filesystem_roots=filesystem_roots,
                                                          file_id_dict=file_id_dict,
                                                          processing_func=process_unique_files,
                                                          mod='POSIX',
                                                          verbose=verbose)
    bytes_rd_series, bytes_wr_series = unique_fs_rw_counter(report=report,
                                                            filesystem_roots=filesystem_roots,
                                                            file_id_dict=file_id_dict,
                                                            processing_func=process_byte_counts,
                                                            mod='POSIX', verbose=verbose)
    plot_data(fig,
              file_rd_series,
              file_wr_series,
              bytes_rd_series,
              bytes_wr_series,
              filesystem_roots)

    fig.set_size_inches(12, 4)
    figname = f'{plot_filename}_data_access_by_category.png'
    fig.savefig(figname, dpi=300)
    return fig<|MERGE_RESOLUTION|>--- conflicted
+++ resolved
@@ -503,11 +503,7 @@
         list_byte_axes.append(ax_filesystem_bytes)
         list_count_axes.append(ax_filesystem_counts)
 
-<<<<<<< HEAD
-        # convert to MiB
-=======
         # convert to MiB using 1048576 (ie: 2**20)
->>>>>>> bafacb55
         bytes_read = bytes_rd_series[filesystem]/1048576
         bytes_written = bytes_wr_series[filesystem]/1048576
         files_written = file_wr_series[filesystem]
