# -*- coding: utf-8 -*-

"""Auxiliary to discover darshan-util install directory."""


import os

import logging
logger = logging.getLogger(__name__)


def check_version(ffi=None, libdutil=None):
    """
    Get version from shared library or pkg-config and return info.

    :return: Path to a darshan-util installation.
    """
    lib_version = None


    # query library directly (preferred)
    if ffi is not None and libdutil is not None:
        ver = ffi.new("char **")
        ver = libdutil.darshan_log_get_lib_version()
        lib_version = ffi.string(ver).decode("utf-8")
        logger.debug(f" Found lib_version={lib_version} via ffi.")

    # pkgconfig fallback
    if lib_version is None:
        logger.warning("WARNING: Using pk-config fallback.")
        import subprocess
        args = ['pkg-config', '--modversion', 'darshan-util']
        p = subprocess.Popen(args, shell=False, stdout=subprocess.PIPE, stderr=subprocess.PIPE, cwd='.')
        out,err = p.communicate()
        retval = p.wait()
        lib_version = out.decode('ascii').strip()
        logger.debug(f" Found lib_version={lib_version} via pkgconfig.")


    import darshan
   
    package_version = darshan.__version__.split(".")
    lib_version = lib_version.split(".")
    
    if package_version[0:3] != lib_version[0:3]:
        from darshan.error import DarshanVersionError
        raise DarshanVersionError(
                target_version = ".".join(package_version[0:3]),
                provided_version = ".".join(lib_version), 
                msg="This version of PyDarshan")


    return lib_version



def discover_darshan_pkgconfig():
    """
    Discovers an existing darshan-util installation and returns the appropriate
    path to a shared object for use with Python's CFFI.

    :return: Path to a darshan-util installation.
    """

    import subprocess

    args = ['pkg-config', '--path', 'darshan-util']
    p = subprocess.Popen(args, shell=False, stdout=subprocess.PIPE, stderr=subprocess.PIPE, cwd='.')
    out,err = p.communicate()
    retval = p.wait()

    path = os.path.dirname(out.decode('ascii').strip())

    if path:
        return os.path.realpath(path + '/../../')
    else:
        raise RuntimeError('Could not discover darshan! Is darshan-util installed?')


def discover_darshan_shutil():
    """
    Discovers an existing darshan-util installation and returns the appropriate
    path to a shared object for use with Python's CFFI.

    :return: Path to a darshan-util installation.
    """
    
    import shutil    
    path = shutil.which('darshan-parser')
   
    if path:
        return os.path.realpath(path + '/../../')
    else:
        raise RuntimeError('Could not discover darshan! Is darshan-util installed and set in your PATH?')


def discover_darshan_wheel():
    """
    Discovers darshan-util if installed as as part of the wheel.

    :return: Path to a darshan-util installation.
    """

    path = os.path.dirname(__file__)

    if path:
        return os.path.realpath(path + '/../darshan.libs')
    else:
        raise RuntimeError('Could not discover darshan! Is darshan-util installed and set in your PATH?')


def discover_darshan_pyinstaller():
    """
    Discovers darshan-util if installed as as part of a pyinstaller bundle.

    :return: Path to a darshan-util installation.
    """

    path = os.path.dirname(__file__)

    if path:
        return os.path.realpath(path + '/../')
    else:
        raise RuntimeError('Could not discover darshan! Is darshan-util installed and set in your PATH?')



def find_utils(ffi, libdutil):
    """
    Try different methods to discover darshan-util:

    Precedence:
    1) Try if the current environment allows dlopen to load libdarshan-util
    2) Try if darshan-parser is exposed via PATH, and attempt loading relative to it.
    3) Try if darshan is exposed via pkgconfig
    4) Fallback on binary distributed along with Python package

    Args:
        ffi: existing ffi instance to use
        libdutil: reference to libdutil to populate

    """
    if libdutil is None:
        try:
            libdutil = ffi.dlopen("libdarshan-util.so")
        except:
            libdutil = None

    if libdutil is None:
        try:
            library_path = discover_darshan_shutil()
            logger.debug(f"Attempting library_path={library_path} via shutil discovery.")
            libdutil = ffi.dlopen(library_path + "/lib/libdarshan-util.so")
        except:
            libdutil = None

    if libdutil is None:
        try:
            library_path = discover_darshan_pkgconfig()
            logger.debug(f"Attempting library_path={library_path} via pkgconfig discovery.")
            libdutil = ffi.dlopen(library_path + "/lib/libdarshan-util.so")
        except:
            libdutil = None

    if libdutil is None:
        try:
            darshan_path = discover_darshan_wheel()
            import glob
<<<<<<< HEAD
            library_path = glob.glob(f'{darshan_path}/libdarshan-util*.so')[0]
            logger.debug(f"Attempting library_path={library_path} in case of binary wheel.")
=======
            library_path = glob.glob(f'{DARSHAN_PATH}/libdarshan-util*.so')[0]
            save = os.getcwd()
            os.chdir(DARSHAN_PATH)
>>>>>>> 8429a8e5
            libdutil = ffi.dlopen(library_path)
            os.chdir(save)
        except:
            libdutil = None

    if libdutil is None:
        try:
            darshan_path = discover_darshan_pyinstaller()
            import glob
            library_path = glob.glob(f'{darshan_path}/libdarshan-util*.so')[0]
            logger.debug(f"Attempting library_path={library_path} for pyinstaller bundles.")
            libdutil = ffi.dlopen(library_path)
        except:
            libdutil = None
  
    

    if libdutil is None:
        raise RuntimeError('Could not find libdarshan-util.so! Is darshan-util installed? Please ensure one of the the following: 1) export LD_LIBRARY_PATH=<path-to-libdarshan-util.so>, or 2) darshan-parser can found using the PATH variable, or 3) pkg-config can resolve pkg-config --path darshan-util, or 4) install a wheel that includes darshan-utils via pip.')

    return libdutil



def load_darshan_header():
    """
    Returns a CFFI compatible header for darshan-utlil as a string.

    :return: String with a CFFI compatible header for darshan-util.
    """

    curdir, curfile = os.path.split(__file__)
    filepath = os.path.join(curdir, 'data', 'darshan-api.h')
    # filepath = os.path.join(curdir, 'data', 'generated.h')

    logger.debug(f" load_darshan_header using filepath={filepath}")

    with open(filepath, 'r') as f:
        try:
            return f.read()
        except IOError:
            raise RuntimeError('Failed to read API definition header for darshan.')<|MERGE_RESOLUTION|>--- conflicted
+++ resolved
@@ -166,14 +166,10 @@
         try:
             darshan_path = discover_darshan_wheel()
             import glob
-<<<<<<< HEAD
             library_path = glob.glob(f'{darshan_path}/libdarshan-util*.so')[0]
             logger.debug(f"Attempting library_path={library_path} in case of binary wheel.")
-=======
-            library_path = glob.glob(f'{DARSHAN_PATH}/libdarshan-util*.so')[0]
             save = os.getcwd()
-            os.chdir(DARSHAN_PATH)
->>>>>>> 8429a8e5
+            os.chdir(darshan_path)
             libdutil = ffi.dlopen(library_path)
             os.chdir(save)
         except:
@@ -185,7 +181,10 @@
             import glob
             library_path = glob.glob(f'{darshan_path}/libdarshan-util*.so')[0]
             logger.debug(f"Attempting library_path={library_path} for pyinstaller bundles.")
+            save = os.getcwd()
+            os.chdir(darshan_path)
             libdutil = ffi.dlopen(library_path)
+            os.chdir(save)
         except:
             libdutil = None
   
