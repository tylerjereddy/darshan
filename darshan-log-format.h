--- conflicted
+++ resolved
@@ -111,11 +111,8 @@
 #include "darshan-hdf5-log-format.h"
 #include "darshan-pnetcdf-log-format.h"
 #include "darshan-bgq-log-format.h"
-<<<<<<< HEAD
 #include "darshan-lustre-log-format.h"
-=======
 #include "darshan-stdio-log-format.h"
->>>>>>> 06b84605
 
 /* X-macro for keeping module ordering consistent */
 /* NOTE: first val used to define module enum values, 
@@ -134,11 +131,8 @@
     X(DARSHAN_HDF5_MOD,     "HDF5",     DARSHAN_HDF5_VER,       &hdf5_logutils) \
     X(DARSHAN_PNETCDF_MOD,  "PNETCDF",  DARSHAN_PNETCDF_VER,    &pnetcdf_logutils) \
     X(DARSHAN_BGQ_MOD,      "BG/Q",     DARSHAN_BGQ_VER,        &bgq_logutils) \
-<<<<<<< HEAD
-    X(DARSHAN_LUSTRE_MOD,   "LUSTRE",   DARSHAN_LUSTRE_VER,     &lustre_logutils)
-=======
+    X(DARSHAN_LUSTRE_MOD,   "LUSTRE",   DARSHAN_LUSTRE_VER,     &lustre_logutils) \
     X(DARSHAN_STDIO_MOD,    "STDIO",    DARSHAN_STDIO_VER,      &stdio_logutils)
->>>>>>> 06b84605
 
 /* unique identifiers to distinguish between available darshan modules */
 /* NOTES: - valid ids range from [0...DARSHAN_MAX_MODS-1]
