/*
 * Copyright (C) 2015 University of Chicago.
 * See COPYRIGHT notice in top-level directory.
 *
 */

#ifndef __DARSHAN_CORE_H
#define __DARSHAN_CORE_H

#include <unistd.h>
#include <sys/types.h>
#include <stdint.h>

#include "uthash.h"
#include "darshan-log-format.h"

/* Environment variable to override __DARSHAN_JOBID */
#define DARSHAN_JOBID_OVERRIDE "DARSHAN_JOBID"

/* Environment variable to override __DARSHAN_LOG_PATH */
#define DARSHAN_LOG_PATH_OVERRIDE "DARSHAN_LOGPATH"

/* Environment variable to override __DARSHAN_LOG_HINTS */
#define DARSHAN_LOG_HINTS_OVERRIDE "DARSHAN_LOGHINTS"

/* Environment variable to override __DARSHAN_MEM_ALIGNMENT */
#define DARSHAN_MEM_ALIGNMENT_OVERRIDE "DARSHAN_MEMALIGN"

<<<<<<< HEAD
/* maximum number of records that can be tracked on a single process */
#define DARSHAN_CORE_MAX_RECORDS 2048
=======
/* Environment variable to override memory per module */
#define DARSHAN_MOD_MEM_OVERRIDE "DARSHAN_MODMEM"
>>>>>>> 8731ade9

/* Maximum amount of memory per instrumentation module in MiB */
#ifdef __DARSHAN_MOD_MEM_MAX
#define DARSHAN_MOD_MEM_MAX (__DARSHAN_MOD_MEM_MAX * 1024 * 1024)
#else
#define DARSHAN_MOD_MEM_MAX (2 * 1024 * 1024) /* 2 MiB default */
#endif

<<<<<<< HEAD
/* this controls the maximum mmapped memory each module can use */
#define DARSHAN_MMAP_CHUNK_SIZE (4 * 1024)

#define DARSHAN_CORE_MOD_SET(flags, id) (flags | (1 << id))
#define DARSHAN_CORE_MOD_UNSET(flags, id) (flags & ~(1 << id))
#define DARSHAN_CORE_MOD_ISSET(flags, id) (flags & (1 << id))
=======
/* Default runtime compression buffer size */
#define DARSHAN_COMP_BUF_SIZE DARSHAN_MOD_MEM_MAX
>>>>>>> 8731ade9

/* in memory structure to keep up with job level data */
struct darshan_core_runtime
{
    /* XXX-MMAP */
    void *mmap_p;
    struct darshan_job *mmap_job_p;
    char *mmap_exe_mnt_p;
    void *mmap_mod_p;
    /* XXX-MMAP */

    struct darshan_core_record_ref *rec_hash;
    int rec_count;
    struct darshan_core_module* mod_array[DARSHAN_MAX_MODS];
    char comp_buf[DARSHAN_COMP_BUF_SIZE];
    double wtime_offset;
};

struct darshan_core_module
{
    darshan_module_id id;
    struct darshan_module_funcs mod_funcs;
};

struct darshan_core_record_ref
{
    struct darshan_record rec;
    uint64_t mod_flags;
    uint64_t global_mod_flags;
    UT_hash_handle hlink;
};

void darshan_core_initialize(int argc, char **argv);
void darshan_core_shutdown(void);

uint32_t darshan_hashlittle(const void *key, size_t length, uint32_t initval);
uint64_t darshan_hash(const register unsigned char *k, register uint64_t length, register uint64_t level);

#endif /* __DARSHAN_CORE_H */<|MERGE_RESOLUTION|>--- conflicted
+++ resolved
@@ -26,13 +26,8 @@
 /* Environment variable to override __DARSHAN_MEM_ALIGNMENT */
 #define DARSHAN_MEM_ALIGNMENT_OVERRIDE "DARSHAN_MEMALIGN"
 
-<<<<<<< HEAD
-/* maximum number of records that can be tracked on a single process */
-#define DARSHAN_CORE_MAX_RECORDS 2048
-=======
 /* Environment variable to override memory per module */
 #define DARSHAN_MOD_MEM_OVERRIDE "DARSHAN_MODMEM"
->>>>>>> 8731ade9
 
 /* Maximum amount of memory per instrumentation module in MiB */
 #ifdef __DARSHAN_MOD_MEM_MAX
@@ -41,17 +36,8 @@
 #define DARSHAN_MOD_MEM_MAX (2 * 1024 * 1024) /* 2 MiB default */
 #endif
 
-<<<<<<< HEAD
-/* this controls the maximum mmapped memory each module can use */
-#define DARSHAN_MMAP_CHUNK_SIZE (4 * 1024)
-
-#define DARSHAN_CORE_MOD_SET(flags, id) (flags | (1 << id))
-#define DARSHAN_CORE_MOD_UNSET(flags, id) (flags & ~(1 << id))
-#define DARSHAN_CORE_MOD_ISSET(flags, id) (flags & (1 << id))
-=======
 /* Default runtime compression buffer size */
 #define DARSHAN_COMP_BUF_SIZE DARSHAN_MOD_MEM_MAX
->>>>>>> 8731ade9
 
 /* in memory structure to keep up with job level data */
 struct darshan_core_runtime
