--- conflicted
+++ resolved
@@ -136,7 +136,6 @@
     int file_rec_count;
 };
 
-<<<<<<< HEAD
 /* struct to track information about aio operations in flight */
 struct posix_aio_tracker
 {
@@ -166,12 +165,11 @@
 static void posix_shutdown(
     MPI_Comm mod_comm, darshan_record_id *shared_recs,
     int shared_rec_count, void **posix_buf, int *posix_buf_sz);
-=======
+
 /* XXX modules don't expose an API for other modules, so use extern to get
  * Lustre instrumentation function
  */
 extern void darshan_instrument_lustre_file(const char *filepath, int fd);
->>>>>>> 7d9b5b37
 
 static struct posix_runtime *posix_runtime = NULL;
 static pthread_mutex_t posix_runtime_mutex = PTHREAD_RECURSIVE_MUTEX_INITIALIZER_NP;
@@ -221,7 +219,6 @@
     if(__stream_flag)\
         rec_ref->file_rec->counters[POSIX_FOPENS] += 1; \
     else \
-<<<<<<< HEAD
         rec_ref->file_rec->counters[POSIX_OPENS] += 1; \
     if(rec_ref->file_rec->fcounters[POSIX_F_OPEN_TIMESTAMP] == 0 || \
      rec_ref->file_rec->fcounters[POSIX_F_OPEN_TIMESTAMP] > __tm1) \
@@ -229,16 +226,9 @@
     DARSHAN_TIMER_INC_NO_OVERLAP(rec_ref->file_rec->fcounters[POSIX_F_META_TIME], \
         __tm1, __tm2, rec_ref->last_meta_end); \
     darshan_add_record_ref(&(posix_runtime->fd_hash), &__ret, sizeof(int), rec_ref); \
+    if(rec_ref->fs_type == LL_SUPER_MAGIC) \
+        darshan_instrument_lustre_file(__path, __ret); \
     if(newpath != __path) free(newpath); \
-=======
-        file->file_record->counters[POSIX_OPENS] += 1; \
-    if(file->file_record->fcounters[POSIX_F_OPEN_TIMESTAMP] == 0 || \
-     file->file_record->fcounters[POSIX_F_OPEN_TIMESTAMP] > __tm1) \
-        file->file_record->fcounters[POSIX_F_OPEN_TIMESTAMP] = __tm1; \
-    if(file->fs_type == LL_SUPER_MAGIC) \
-        darshan_instrument_lustre_file(__path, __ret); \
-    DARSHAN_TIMER_INC_NO_OVERLAP(file->file_record->fcounters[POSIX_F_META_TIME], __tm1, __tm2, file->last_meta_end); \
->>>>>>> 7d9b5b37
 } while(0)
 
 #define POSIX_RECORD_READ(__ret, __fd, __pread_flag, __pread_offset, __aligned, __stream_flag, __tm1, __tm2) do { \
@@ -1464,37 +1454,10 @@
 static struct posix_file_record_ref *posix_track_new_file_record(
     darshan_record_id rec_id, const char *path)
 {
-<<<<<<< HEAD
     struct darshan_posix_file *file_rec = NULL;
     struct posix_file_record_ref *rec_ref = NULL;
-    int file_alignment;
-    int ret;
-=======
-    struct posix_file_runtime *file = NULL;
-    char *newname = NULL;
-    darshan_record_id file_id;
     struct darshan_fs_info fs_info;
-    int limit_flag;
-
-    if(!posix_runtime || instrumentation_disabled)
-        return(NULL);
-
-    newname = darshan_clean_file_path(name);
-    if(!newname)
-        newname = (char*)name;
-
-    limit_flag = (posix_runtime->file_array_ndx >= posix_runtime->file_array_size);
-
-    /* get a unique id for this file from darshan core */
-    darshan_core_register_record(
-        (void*)newname,
-        strlen(newname),
-        DARSHAN_POSIX_MOD,
-        1,
-        limit_flag,
-        &file_id,
-        &fs_info);
->>>>>>> 7d9b5b37
+    int ret;
 
     rec_ref = malloc(sizeof(*rec_ref));
     if(!rec_ref)
@@ -1506,48 +1469,7 @@
         sizeof(darshan_record_id), rec_ref);
     if(ret == 0)
     {
-<<<<<<< HEAD
         free(rec_ref);
-=======
-        if(newname != name)
-            free(newname);
-        return(file);
-    }
-
-    /* no existing record, assign a new file record from the global array */
-    file = &(posix_runtime->file_runtime_array[posix_runtime->file_array_ndx]);
-    file->file_record = &(posix_runtime->file_record_array[posix_runtime->file_array_ndx]);
-    file->file_record->f_id = file_id;
-    file->file_record->rank = my_rank;
-    file->file_record->counters[POSIX_MEM_ALIGNMENT] = darshan_mem_alignment;
-    file->file_record->counters[POSIX_FILE_ALIGNMENT] = fs_info.block_size;
-    file->fs_type = fs_info.fs_type;
-
-    /* add new record to file hash table */
-    HASH_ADD(hlink, posix_runtime->file_hash, file_record->f_id, sizeof(darshan_record_id), file);
-    posix_runtime->file_array_ndx++;
-
-    if(newname != name)
-        free(newname);
-    return(file);
-}
-
-/* get a POSIX file record for the given file path, and also create a
- * reference structure using the returned file descriptor
- */
-static struct posix_file_runtime* posix_file_by_name_setfd(const char* name, int fd)
-{
-    struct posix_file_runtime* file;
-    struct posix_file_runtime_ref* ref;
-
-    if(!posix_runtime || instrumentation_disabled)
-        return(NULL);
-
-    /* find file record by name first */
-    file = posix_file_by_name(name);
-
-    if(!file)
->>>>>>> 7d9b5b37
         return(NULL);
     }
 
@@ -1559,7 +1481,7 @@
         path,
         DARSHAN_POSIX_MOD,
         sizeof(struct darshan_posix_file),
-        &file_alignment);
+        &fs_info);
 
     if(!file_rec)
     {
@@ -1573,8 +1495,9 @@
     file_rec->base_rec.id = rec_id;
     file_rec->base_rec.rank = my_rank;
     file_rec->counters[POSIX_MEM_ALIGNMENT] = darshan_mem_alignment;
-    file_rec->counters[POSIX_FILE_ALIGNMENT] = file_alignment;
+    file_rec->counters[POSIX_FILE_ALIGNMENT] = fs_info.block_size;
     rec_ref->file_rec = file_rec;
+    rec_ref->fs_type = fs_info.fs_type;
     posix_runtime->file_rec_count++;
 
     return(rec_ref);
