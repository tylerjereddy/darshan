--- conflicted
+++ resolved
@@ -572,16 +572,6 @@
 
         PMPI_Type_free(&red_type);
         PMPI_Op_free(&red_op);
-<<<<<<< HEAD
-        /* drop shared records from non-root ranks or we'll end up writing too
-         * much */
-        if (my_rank != 0)
-        {
-            darshan_iter_record_refs(mdhim_runtime->rec_id_hash,
-                    &mdhim_subtract_shared_rec_size, NULL);
-        }
-=======
->>>>>>> e12c75c2
     }
 
     MDHIM_UNLOCK();
